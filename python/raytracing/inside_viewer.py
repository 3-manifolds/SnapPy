import tkinter, math, sys, time
from tkinter import ttk
from . import gui_utilities
from .gui_utilities import UniformDictController, FpsLabelUpdater
from .raytracing_view import *
from .hyperboloid_utilities import unit_3_vector_and_distance_to_O13_hyperbolic_translation
from .zoom_slider import Slider, ZoomSlider

from snappy.SnapPy import matrix

try:
    from math import gcd as _gcd
except ImportError:
    from fractions import gcd as _gcd

###############################################################################
# Main widget

class InsideViewer(ttk.Frame):
    def __init__(self, container, manifold,
                 fillings_changed_callback = None,
                 weights = None,
                 cohomology_basis = None,
                 cohomology_class = None,
                 geodesics = [],
                 main_window = None):
        ttk.Frame.__init__(self, container)
        self.main_window = main_window
        self.bindtags(self.bindtags() + ('inside',))
        self.fillings_changed_callback = fillings_changed_callback
        self.has_weights = bool(weights or cohomology_class)

        main_frame = self.create_frame_with_main_widget(
            self,
            manifold,
            weights, cohomology_basis, cohomology_class,
            geodesics)

        self.filling_dict = { 'fillings' : self._fillings_from_manifold() }
        row = 0
        self.notebook = ttk.Notebook(self)
        self.notebook.grid(row = row, column = 0, sticky = tkinter.NSEW,
                           padx = 0, pady = 0, ipady = 0)

        if cohomology_class:
            self.notebook.add(self.create_cohomology_class_frame(self),
                              text = 'Cohomology class')

        self.notebook.add(self.create_cusp_areas_frame(self),
                          text = 'Cusp areas')

        self.notebook.add(self.create_fillings_frame(self),
                          text = 'Fillings')

        self.notebook.add(self.create_skeleton_frame(self),
                          text = 'Skeleton')

        self.notebook.add(self.create_geodesics_frame(self),
                          text = 'Geodesics')

        self.notebook.add(self.create_quality_frame(self),
                          text = 'Quality')

        self.notebook.add(self.create_light_frame(self),
                          text = 'Light')

        self.notebook.add(self.create_navigation_frame(self),
                          text = 'Navigation')

        self.notebook.bind('<<NotebookTabChanged>>', self.focus_viewer)

        row += 1
        main_frame.grid(row = row, column = 0, sticky = tkinter.NSEW)
        self.columnconfigure(0, weight = 1)
        self.rowconfigure(row, weight = 1)

        row += 1
        status_frame = self.create_status_frame(self)
        status_frame.grid(row = row, column = 0, sticky = tkinter.NSEW)

        UniformDictController(
            self.widget.ui_uniform_dict, 'fov',
            update_function = self.widget.redraw_if_initialized,
            scale = self.fov_scale,
            label = self.fov_label,
            format_string = '%.1f')

        self.widget.report_time_callback = FpsLabelUpdater(
            self.fps_label)

        self.update_volume_label()

        self.menubar = None
        self.build_menus()
        if isinstance(container, tkinter.Toplevel) and self.menubar:
            container.config(menu=self.menubar)
        self.update_idletasks()
        self.focus_viewer()

    def focus_viewer(self, event=None):
        self.widget.focus_set()

    def apply_prefs(self, prefs):
        # Update labels
        keyboard = prefs.get('keyboard', 'QWERTY')
        self.translate_key_label.configure(
            text = _translate_key_labels[keyboard])
        self.rotate_key_label.configure(
            text = _rotate_key_labels[keyboard])

        # Update keymapping performed by hyperbolic navigation
        self.widget.apply_prefs(prefs)

    def create_cohomology_class_frame(self, parent):
        frame = ttk.Frame(parent)

        frame.columnconfigure(0, weight = 0)
        frame.columnconfigure(1, weight = 1)
        frame.columnconfigure(2, weight = 0)

        row = 0

        self.class_controllers = []

        n = len(self.widget.ui_parameter_dict['cohomology_class'][1])
        for i in range(n):
            button = ttk.Button(
                frame,
                text = 'Class %d' % i,
                takefocus = 0,
                command = lambda i = i: self.pick_cohomology_class(i))
            button.grid(row = row, column = 0)

            self.class_controllers.append(
                UniformDictController.create_horizontal_scale(
                    frame,
                    column = 1,
                    uniform_dict = self.widget.ui_parameter_dict,
                    key = 'cohomology_class',
                    left_end = -1.0,
                    right_end = 1.0,
                    row = row,
                    update_function = self.widget.recompute_raytracing_data_and_redraw,
                    index = i))
            row += 1

        frame.rowconfigure(row, weight = 1)

        UniformDictController.create_checkbox(
            frame,
            self.widget.ui_uniform_dict,
            'showElevation',
            update_function = self.checkbox_update,
            text = "Elevation",
            row = row, column = 1)

        return frame

    def create_cusp_areas_frame(self, parent):
        frame = ttk.Frame(parent)

        frame.columnconfigure(0, weight = 0)
        frame.columnconfigure(1, weight = 1)
        frame.columnconfigure(2, weight = 0)

        row = 0

        cusp_area_maximum = 1.05 * _maximal_cusp_area(self.widget.manifold)

        cusp_view_buttons = []
        for i in range(self.widget.manifold.num_cusps()):
            UniformDictController.create_horizontal_scale(
                frame,
                uniform_dict = self.widget.ui_parameter_dict,
                key = 'cuspAreas',
                title = 'Cusp %d' % i,
                left_end = 0.0,
                right_end = cusp_area_maximum,
                row = row,
                update_function = self.widget.recompute_raytracing_data_and_redraw,
                index = i)
            cusp_button = ttk.Button(frame, text = 'View', command = lambda which_cusp = i: self.set_camera_cusp_view(which_cusp), takefocus = 0)
            cusp_button.grid(row = row, column = 3)
            cusp_view_buttons.append(cusp_button)
            row += 1

        frame.rowconfigure(row, weight = 1)

        view_frame = ttk.Frame(frame)
        view_frame.grid(row = row, column = 1)
        self.view_var = tkinter.IntVar(value = 0)

        view_label = ttk.Label(view_frame, text = "View:")
        view_label.grid(row = 0, column = 0)

        for i, text in enumerate(["Material", "Ideal", "Hyperideal"]):
            button = ttk.Radiobutton(view_frame,
                                     variable = self.view_var,
                                     value = i,
                                     text = text,
                                     command = lambda i = i: self.set_view(i))
            button.grid(row = 0, column = i + 1)
        
        

        cusp_button = ttk.Button(
            view_frame,
            text = 'Cusp View',
            takefocus = 0,
            command = self.set_camera_cusp_view)
        cusp_button.grid(row = 1, column = 0)
        
        return frame

<<<<<<< HEAD
    def set_camera_cusp_view(self):
        self.widget.view_state = self.widget.raytracing_data.update_view_state(
            (matrix([[1,0,0,0],[0,1,0,0],[0,0,1,0,],[0,0,0,1]],
                    ring = self.widget.raytracing_data.RF),
             0,
             0.0))

        self.widget.redraw_if_initialized()

=======
    def set_camera_cusp_view(self, which_cusp):
        print("Cusp number %i" % which_cusp)
    
>>>>>>> 62b8bb3e
    def set_view(self, i):
        self.widget.ui_parameter_dict['perspectiveType'][1] = i
        self.widget.redraw_if_initialized()
        self.focus_viewer()

    def checkbox_update(self):
        self.widget.redraw_if_initialized()
        self.focus_viewer()

    def create_fillings_frame(self, parent):
        frame = ttk.Frame(parent)

        frame.columnconfigure(0, weight = 1)
        frame.columnconfigure(1, weight = 1)

        row = 0

        self.filling_controllers = []

        for i in range(self.widget.manifold.num_cusps()):
            scale_m = ZoomSlider(frame, left_end = -15.0, right_end = 15.0,
                                 label_text = 'Cusp %d' %i,
                                 on_change=self.focus_viewer)
            scale_m.grid(row = row, column = 0, sticky = tkinter.NSEW)

            self.filling_controllers.append(
                UniformDictController(
                    self.filling_dict,
                    key = 'fillings',
                    index = i,
                    component_index = 0,
                    update_function = self.push_fillings_to_manifold,
                    scale = scale_m))

            scale_l = ZoomSlider(frame, left_end = -15.0, right_end = 15.0,
                                     on_change=self.focus_viewer)
            scale_l.grid(row = row, column = 1, sticky = tkinter.NSEW)

            self.filling_controllers.append(
                UniformDictController(
                    self.filling_dict,
                    key = 'fillings',
                    index = i,
                    component_index = 1,
                    update_function = self.push_fillings_to_manifold,
                    scale = scale_l))

            row += 1

        frame.rowconfigure(row, weight = 1)

        subframe = ttk.Frame(frame)
        subframe.grid(row = row, column = 0, columnspan = 5)
        subframe.columnconfigure(0, weight = 1)
        subframe.columnconfigure(1, weight = 0)
        subframe.columnconfigure(2, weight = 0)
        subframe.columnconfigure(3, weight = 0)
        subframe.columnconfigure(4, weight = 1)

        recompute_button = ttk.Button(
            subframe, text = "Recompute hyp. structure", takefocus=0,
            command = self.recompute_hyperbolic_structure)
        recompute_button.grid(row = 0, column = 1)

        orb_button = ttk.Button(
            subframe, text = "Make orbifold", takefocus=0,
            command = self.make_orbifold)
        orb_button.grid(row = 0, column = 2)

        mfd_button = ttk.Button(
            subframe, text = "Make manifold", takefocus=0,
            command = self.make_manifold)
        mfd_button.grid(row = 0, column = 3)

        return frame

    def create_skeleton_frame(self, parent):
        frame = ttk.Frame(parent)

        frame.columnconfigure(0, weight = 0)
        frame.columnconfigure(1, weight = 1)
        frame.columnconfigure(2, weight = 0)

        row = 0

        UniformDictController.create_horizontal_scale(
            frame,
            self.widget.ui_uniform_dict,
            key = 'edgeThickness',
            title = 'Face boundary thickness',
            row = row,
            left_end = 0.0,
            right_end = 0.35,
            update_function = self.widget.redraw_if_initialized,
            format_string = '%.3f')
        row += 1

        self.insphereScaleController = (
            UniformDictController.create_horizontal_scale(
                frame,
                self.widget.ui_parameter_dict,
                key = 'insphere_scale',
                title = 'Insphere scale',
                row = row,
                left_end = 0.0,
                right_end = 1.25,
                update_function = self.widget.recompute_raytracing_data_and_redraw,
                format_string = '%.2f'))
        row += 1

        self.edgeTubeRadiusController = (
            UniformDictController.create_horizontal_scale(
                frame,
                self.widget.ui_parameter_dict,
                key = 'edgeTubeRadius',
                title = 'Edge thickness',
                row = row,
                left_end = 0.0,
                right_end = 0.2,
                update_function = self.widget.redraw_if_initialized))
        row += 1

        label = ttk.Label(frame, text = "Edge colors", padding = gui_utilities.label_pad)
        label.grid(row = row, column = 0)
        self.edgeColorController = UniformDictController.create_checkbox(
            frame,
            self.widget.ui_uniform_dict,
            key = 'desaturate_edges',
            text = 'desaturate',
            row = row,
            column = 1,
            update_function = self.widget.redraw_if_initialized)
        row += 1

        return frame

    def create_geodesics_frame(self, parent):
        frame = ttk.Frame(parent)

        frame.columnconfigure(0, weight = 0)
        frame.columnconfigure(1, weight = 1)
        frame.columnconfigure(2, weight = 0)

        row = 0

        button = ttk.Button(
            frame,
            text = "Select geodesics",
            takefocus  = 0,
            command = self.show_geodesics_window)
        button.grid(row = row, column = 2,
                    sticky = tkinter.NE)

        return frame

    def create_quality_frame(self, parent):
        frame = ttk.Frame(parent)

        frame.columnconfigure(0, weight = 0)
        frame.columnconfigure(1, weight = 1)
        frame.columnconfigure(2, weight = 0)

        row = 0
        UniformDictController.create_horizontal_scale(
            frame,
            self.widget.ui_uniform_dict,
            key = 'maxSteps',
            title = 'Max Steps',
            row = row,
            left_end = 1,
            right_end = 100,
            update_function = self.widget.redraw_if_initialized)

        row += 1
        UniformDictController.create_horizontal_scale(
            frame,
            self.widget.ui_uniform_dict,
            key = 'maxDist',
            title = 'Max Distance',
            row = row,
            left_end = 1.0,
            right_end = 28.0,
            update_function = self.widget.redraw_if_initialized)

        row += 1
        UniformDictController.create_horizontal_scale(
            frame,
            self.widget.ui_uniform_dict,
            key = 'subpixelCount',
            title = 'Subpixel count',
            row = row,
            left_end = 1.0,
            right_end = 4.25,
            update_function = self.widget.redraw_if_initialized)

        return frame

    def create_light_frame(self, parent):
        frame = ttk.Frame(parent)

        frame.columnconfigure(0, weight = 0)
        frame.columnconfigure(1, weight = 1)
        frame.columnconfigure(2, weight = 0)

        row = 0

        if self.has_weights:
            UniformDictController.create_horizontal_scale(
                frame,
                self.widget.ui_uniform_dict,
                key = 'contrast',
                title = 'Contrast',
                row = row,
                left_end = 0.0,
                right_end = 0.25,
                update_function = self.widget.redraw_if_initialized,
                format_string = '%.3f')
            row += 1

        UniformDictController.create_horizontal_scale(
            frame,
            self.widget.ui_uniform_dict,
            key = 'lightBias',
            title = 'Light bias',
            row = row,
            left_end = 0.3,
            right_end = 4.0,
            update_function = self.widget.redraw_if_initialized)

        row += 1
        UniformDictController.create_horizontal_scale(
            frame,
            self.widget.ui_uniform_dict,
            key = 'lightFalloff',
            title = 'Light falloff',
            row = row,
            left_end = 0.1,
            right_end = 2.0,
            update_function = self.widget.redraw_if_initialized)

        row += 1
        UniformDictController.create_horizontal_scale(
            frame,
            self.widget.ui_uniform_dict,
            key = 'brightness',
            title = 'Brightness',
            row = row,
            left_end = 0.3,
            right_end = 3.0,
            update_function = self.widget.redraw_if_initialized)

        return frame

    def create_navigation_frame(self, parent):
        frame = ttk.Frame(parent)

        frame.columnconfigure(0, weight = 0)
        frame.columnconfigure(1, weight = 1)
        frame.columnconfigure(2, weight = 0)
        frame.columnconfigure(3, weight = 0)

        row = 0
        UniformDictController.create_horizontal_scale(
            frame,
            self.widget.navigation_dict,
            key = 'translationVelocity',
            title = 'Translation Speed',
            row = row,
            left_end = 0.1,
            right_end = 1.0)

        self.translate_key_label = ttk.Label(frame, text = _translate_key_labels['QWERTY'])
        self.translate_key_label.grid(row = row, column = 3, sticky = tkinter.NSEW)

        row += 1
        UniformDictController.create_horizontal_scale(
            frame,
            self.widget.navigation_dict,
            key = 'rotationVelocity',
            title = 'Rotation Speed',
            row = row,
            left_end = 0.1,
            right_end = 1.0)

        self.rotate_key_label = ttk.Label(frame, text = _rotate_key_labels['QWERTY'])
        self.rotate_key_label.grid(row = row, column = 3, sticky = tkinter.NSEW)

        row +=1
        label = ttk.Label(frame, text = _mouse_gestures_text())
        label.grid(row = row, column = 0, columnspan = 4)

        return frame

    def create_frame_with_main_widget(self,
                                      parent,
                                      manifold,
                                      weights,
                                      cohomology_basis,
                                      cohomology_class,
                                      geodesics):
        frame = ttk.Frame(parent)

        column = 0

        self.widget = RaytracingView(
            'ideal',
            manifold,
            weights = weights,
            cohomology_basis = cohomology_basis,
            cohomology_class = cohomology_class,
            geodesics = geodesics,
            container = frame,
            width = 600, height = 500, double = 1, depth = 1)
        self.widget.grid(row = 0, column = column, sticky = tkinter.NSEW)
        self.widget.make_current()
        frame.columnconfigure(column, weight = 1)
        frame.rowconfigure(0, weight = 1)

        column += 1
        self.fov_scale = Slider(frame, left_end = 20, right_end = 120,
                                orient = tkinter.VERTICAL)
        self.fov_scale.grid(row = 0, column = column, sticky = tkinter.NSEW)

        return frame

    def create_status_frame(self, parent):
        frame = ttk.Frame(parent)

        column = 0
        label = ttk.Label(frame, text = "FOV:")
        label.grid(row = 0, column = column)

        column += 1
        self.fov_label = ttk.Label(frame)
        self.fov_label.grid(row = 0, column = column)

        column += 1
        self.vol_label = ttk.Label(frame)
        self.vol_label.grid(row = 0, column = column)

        column += 1
        self.fps_label = ttk.Label(frame)
        self.fps_label.grid(row = 0, column = column)

        return frame

    def update_volume_label(self):
        try:
            vol_text = '%.3f' % self.widget.manifold.volume()
        except ValueError:
            vol_text = '-'
        sol_type = self.widget.manifold.solution_type(enum = True)
        sol_text = _solution_type_text[sol_type]
        try:
            self.vol_label.configure(text = 'Vol: %s (%s)' % (vol_text, sol_text))
        except AttributeError:
            pass

    def show_geodesics_window(self):
        from .geodesics_window import GeodesicsWindow

        w = GeodesicsWindow(self)

    def update_filling_sliders(self):
        for filling_controller in self.filling_controllers:
            filling_controller.update()

    def update_edge_and_insphere_controllers(self):
        self.edgeTubeRadiusController.update()
        self.edgeColorController.update()
        self.insphereScaleController.update()

    def _fillings_from_manifold(self):
        return [ 'vec2[]',
                 [ [ d['filling'][0], d['filling'][1] ]
                   for d
                   in self.widget.manifold.cusp_info() ] ]

    def pull_fillings_from_manifold(self):
        self.filling_dict['fillings'] = self._fillings_from_manifold()
        self.update_filling_sliders()
        self.widget.recompute_raytracing_data_and_redraw()
        self.update_volume_label()

    def push_fillings_to_manifold(self):
        self.widget.manifold.dehn_fill(
            self.filling_dict['fillings'][1])

        self.widget.recompute_raytracing_data_and_redraw()
        self.update_volume_label()

        if self.fillings_changed_callback:
            self.fillings_changed_callback()

    def recompute_hyperbolic_structure(self):
        self.widget.manifold.init_hyperbolic_structure(
            force_recompute = True)
        self.widget.recompute_raytracing_data_and_redraw()

        # Should we reset the view state since it might
        # be corrupted?
        # O13_orthonormalize seems stable enough now that
        # we always recover.
        # self.widget.reset_view_state()

        self.update_volume_label()

        if self.fillings_changed_callback:
            self.fillings_changed_callback()

    def make_orbifold(self):
        for f in self.filling_dict['fillings'][1]:
            for i in [0, 1]:
                f[i] = float(round(f[i]))
        self.update_filling_sliders()
        self.push_fillings_to_manifold()

    def make_manifold(self):
        for f in self.filling_dict['fillings'][1]:
            m, l = f
            m = round(m)
            l = round(l)

            g = abs(_gcd(m, l))
            if g != 0:
                m = m / g
                l = l / g
            f[0], f[1] = float(m), float(l)

        self.update_filling_sliders()
        self.push_fillings_to_manifold()

    def pick_cohomology_class(self, i):
        cohomology_class = self.widget.ui_parameter_dict['cohomology_class'][1]
        for j in range(len(cohomology_class)):
            cohomology_class[j] = 1.0 if i ==j else 0.0
        self.widget.recompute_raytracing_data_and_redraw()
        for controller in self.class_controllers:
            controller.update()

    def build_menus(self):
        pass

    def test(self):
        X = 100
        self.widget.event_generate('<Button-1>', x=X, y=300, warp=True)
        self.update_idletasks()
        for n in range(10):
            X += 30
            time.sleep(0.1)
            self.widget.event_generate('<B1-Motion>', x=X, y=300, warp=True)
        self.widget.event_generate('<ButtonRelease-1>', x=X+30, y=300, warp=True)
        self.update_idletasks()

###############################################################################
# Helpers

_solution_type_text = [
    'degenerate',
    'geometric',
    'non-geometric',
    'flat',
    'degenerate',
    'degenerate',
    'degenerate']

def _maximal_cusp_area(mfd):
    # Hack to prevent doctest failure M.browse() where
    # M is a SnapPy.Manifold instead of a snappy.Manifold.
    if not hasattr(mfd, 'cusp_area_matrix'):
        return 5.0

    try:
        mfd = mfd.copy()
        mfd.dehn_fill(mfd.num_cusps() * [(0,0)])
        mfd.init_hyperbolic_structure(force_recompute = True)

        # Using sqrt of maximum of diagonal of cusp area matrix.
        #
        # We use method = 'trigDependent' here for the following reasons:
        # - Faster than 'maximal'
        # - If a cusp neighborhood is not in standard form anymore, its
        #   boundary has holes in the raytraced view and looks broken.
        #   Thus, if a slider has less of a range because we use the diagonal
        #   entries from the 'trigDependent' matrix instead of the 'maximal'
        #   one, the values outside the slider's range correspond to broken
        #   images anyway.
        # - 'trigDependentCanonize' gives less biased diagonal entries but
        #   their maximum might be smaller. E.g., for t12828, the diagonal
        #   entries are [22.25, 22.25, 22.25] with canonizizng and
        #   [104.55, 6.38, 6.38] without canonizing. The latter gives a
        #   maximum of 104.55. The diagonal entries for the 'maximal'
        #   are actually [104.55, 104.55, 104.55], so 'trigDependentCanonize'
        #   gives actually the best possible result.
        m = mfd.cusp_area_matrix(method='trigDependent')

        return math.sqrt(max([m[i,i] for i in range(mfd.num_cusps())]))
    except Exception as e:
        print("Exception while trying to compute maximal cusp area:", e)
        return 5.0

def _mouse_gestures_text():
    if sys.platform == 'darwin':
        return u"Move: Click & Drag     Rotate: Shift-Click & Drag     Orbit: \u2318-Click & Drag"
    else:
        return "Move: Click & Drag     Rotate: Shift-Click & Drag     Orbit: Alt-Click & Drag"

_translate_key_labels = {
    'QWERTY': "Keys: wasdec",
    'AZERTY': "Keys: zqsdec",
    'QWERTZ': "Keys: wasdec"
}

_rotate_key_labels = {
    'QWERTY': u"Keys: \u2190\u2191\u2192\u2193xz",
    'AZERTY': u"Keys: \u2190\u2191\u2192\u2193xw",
    'QWERTZ': u"Keys: \u2190\u2191\u2192\u2193xy"
}

###############################################################################
# Performance test

class PerfTest:
    def __init__(self, widget, num_iterations = 20):
        self.widget = widget
        self.m = unit_3_vector_and_distance_to_O13_hyperbolic_translation(
            [ 0.3 * math.sqrt(2.0), 0.4 * math.sqrt(2.0), 0.5 * math.sqrt(2.0) ],
            0.1 / num_iterations)
        self.num_iterations = num_iterations
        self.current_iteration = 0
        self.total_time = 0.0

        self.widget.report_time_callback = self.report_time

        self.widget.after(250, self.redraw)

        self.widget.focus_set()
        self.widget.mainloop()


    def report_time(self, t):
        self.total_time += t

    def redraw(self):
        self.current_iteration += 1
        if self.current_iteration == self.num_iterations:
            print("Total time: %.1fms" % (1000 * self.total_time))
            print("Time: %.1fms" % (1000 * self.total_time / self.num_iterations))
            sys.exit(0)

        self.widget.view_state = self.widget.raytracing_data.update_view_state(
            self.widget.view_state, self.m)

        self.widget.redraw_if_initialized()
        self.widget.after(250, self.redraw)

def run_perf_test():
    from snappy import Manifold

    gui = InsideViewer(Manifold("m004"))

    PerfTest(gui.widget)<|MERGE_RESOLUTION|>--- conflicted
+++ resolved
@@ -212,21 +212,9 @@
         
         return frame
 
-<<<<<<< HEAD
-    def set_camera_cusp_view(self):
-        self.widget.view_state = self.widget.raytracing_data.update_view_state(
-            (matrix([[1,0,0,0],[0,1,0,0],[0,0,1,0,],[0,0,0,1]],
-                    ring = self.widget.raytracing_data.RF),
-             0,
-             0.0))
-
-        self.widget.redraw_if_initialized()
-
-=======
     def set_camera_cusp_view(self, which_cusp):
         print("Cusp number %i" % which_cusp)
     
->>>>>>> 62b8bb3e
     def set_view(self, i):
         self.widget.ui_parameter_dict['perspectiveType'][1] = i
         self.widget.redraw_if_initialized()
