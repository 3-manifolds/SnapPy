name: Lint
on:
  push: { branches: [ "master" ] }
  pull_request: { branches: [ "master" ] }

jobs:
  codespell:
    runs-on: ubuntu-latest
    steps:
      - uses: actions/checkout@v2
      - name: Install dependencies
        shell: bash -l {0}
        run: |
          sudo apt-get install -y codespell
          sudo apt-get install -y pycodestyle
      - name: Run codespell
        shell: bash -l {0}
        run: codespell -L ans,arithmetics,inout,trough,compresser,rime,ba python
      - name: Run pycodestyle
        shell: bash -l {0}
        # We currently only check for some warnings. We should enable & fix more of them.
<<<<<<< HEAD
        run: pycodestyle --select=E111,E21,E221,E222,E225,E227,E228,E262,E271,E272,E301,E306,E401,E701,E702,E703,E704,E711,E713,E721,W2,W3,W6 python/
=======
        run: pycodestyle --select=E111,E21,E222,E227,E228,E262,E271,E272,E30,E401,E701,E702,E703,E704,E711,E713,E721,W2,W3,W6 python/
>>>>>>> 63327145

env:
  MAKEFLAGS: -j2<|MERGE_RESOLUTION|>--- conflicted
+++ resolved
@@ -19,11 +19,7 @@
       - name: Run pycodestyle
         shell: bash -l {0}
         # We currently only check for some warnings. We should enable & fix more of them.
-<<<<<<< HEAD
-        run: pycodestyle --select=E111,E21,E221,E222,E225,E227,E228,E262,E271,E272,E301,E306,E401,E701,E702,E703,E704,E711,E713,E721,W2,W3,W6 python/
-=======
-        run: pycodestyle --select=E111,E21,E222,E227,E228,E262,E271,E272,E30,E401,E701,E702,E703,E704,E711,E713,E721,W2,W3,W6 python/
->>>>>>> 63327145
+        run: pycodestyle --select=E111,E21,E221,E222,E225,E227,E228,E262,E271,E272,E30,E401,E701,E702,E703,E704,E711,E713,E721,W2,W3,W6 python/
 
 env:
   MAKEFLAGS: -j2