--- conflicted
+++ resolved
@@ -1,6 +1,2 @@
-<<<<<<< HEAD
-version = '3.0.4a5.1'
-=======
-version = '3.0.5d.MT'
->>>>>>> 4dcbe550
+version = '3.0.5d.MT.1'
 release_date = 'TBA'