name: sage-test

on: [push, pull_request]


jobs:
  test:
    name: Test on Sage
    runs-on: ubuntu-jammy
    strategy:
      matrix:
<<<<<<< HEAD
        version: [9.3, 9.4, 9.5, 9.6, 9.7, 9.8]
=======
        version: [9.1, 9.3, 9.4, 9.5, 9.6, 9.7, 9.8, 9.10]
>>>>>>> 2137d3d8

    container:
      image: ghcr.io/sagemath/sage/sage-ubuntu-jammy-standard-with-targets:${{ matrix.version }}
      options: --user root

    steps:
      - name: Sage version
        run: sage --version

      - name: Checkout
        uses: actions/checkout@v3

      - name: Install PLink
        run:
          sage -pip install -U https://github.com/3-manifolds/PLink/archive/master.zip

      - name: Install LowIndex
        run:
          sage -pip install -U https://github.com/3-manifolds/low_index/archive/master.zip

      - name: Install snappy_manifolds
        run: sage -pip install -U https://github.com/3-manifolds/snappy_manifolds/archive/master.zip

      - name: Install spherogram
        run: sage -pip install -U https://github.com/3-manifolds/spherogram/archive/master.zip

      - name: Test spherogram
        run: sage -python -m spherogram.test

      - name: Install snappy
        run: |
          cd /__w/SnapPy/SnapPy
          sage -pip install wheel FXrays sphinx_rtd_theme
          sage -python setup.py pip_install

      - name: Do the tests
        run: sage -python -m snappy.test<|MERGE_RESOLUTION|>--- conflicted
+++ resolved
@@ -9,12 +9,7 @@
     runs-on: ubuntu-jammy
     strategy:
       matrix:
-<<<<<<< HEAD
-        version: [9.3, 9.4, 9.5, 9.6, 9.7, 9.8]
-=======
-        version: [9.1, 9.3, 9.4, 9.5, 9.6, 9.7, 9.8, 9.10]
->>>>>>> 2137d3d8
-
+        version: [9.3, 9.4, 9.5, 9.6, 9.7, 9.8, 10.0]
     container:
       image: ghcr.io/sagemath/sage/sage-ubuntu-jammy-standard-with-targets:${{ matrix.version }}
       options: --user root
