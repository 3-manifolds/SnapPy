--- conflicted
+++ resolved
@@ -16,10 +16,6 @@
 import snappy
 import giacpy
 import ptolemy_elim
-<<<<<<< HEAD
-import phc_wrapper
-=======
->>>>>>> 69c7e906
 from sage.all import QQ, PolynomialRing
 
 if snappy.sage_helper._within_sage:
@@ -42,34 +38,13 @@
         ans.append(V.compute_solutions('magma'))
     return ans
 
-<<<<<<< HEAD
-def ptolemy_variety_phc(manifold, doubles=1):
-=======
 def ptolemy_variety_phc(manifold):
->>>>>>> 69c7e906
     import phc
     ans = []
     for V in manifold.ptolemy_variety(2, 'all'):
         vars_are_one, eqns = ptolemy_elim.simplify_ptolemy(manifold, V)
         if repr(eqns) == '[1]':
             continue
-<<<<<<< HEAD
-        vars = [v for v in V.variables_with_non_zero_condition if v not in vars_are_one]
-        assert len(eqns) == len(vars)
-        if len(vars) <= 1: # hack
-            continue
-        R = PolynomialRing(QQ, vars)
-        I = R.ideal([R(p) for p in eqns])
-        print(manifold.name())
-        sols = phc_wrapper.find_solutions(I, doubles)
-        ans.append(sols)
-    return ans
-
-
-        
-if __name__ == '__main__':
-    M = snappy.Manifold('v1234')
-=======
         vars = [v for v in V.variables if v not in vars_are_one]
         R = phc.PolyRing(vars)
         polys = [phc.PHCPoly(R, repr(p)) for p in eqns]
@@ -87,5 +62,4 @@
         
 if __name__ == '__main__':
     M = snappy.Manifold('m004')
->>>>>>> 69c7e906
     #print(ptolemy_varieties_giac(M))